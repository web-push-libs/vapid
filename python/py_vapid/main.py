# This Source Code Form is subject to the terms of the Mozilla Public
# License, v. 2.0. If a copy of the MPL was not distributed with this
# file, You can obtain one at http://mozilla.org/MPL/2.0/.

import argparse
import os
import json

from py_vapid import Vapid01, Vapid02


def main():
    parser = argparse.ArgumentParser(description="VAPID tool")
    parser.add_argument('--sign', '-s', help='claims file to sign')
    parser.add_argument('--gen', '-g', help='generate new key pairs',
                        default=False, action="store_true")
    parser.add_argument('--validate', '-v', help='dashboard token to validate')
    parser.add_argument('--version2', '-2', help="use VAPID spec Draft-02",
                        default=False, action="store_true")
    parser.add_argument('--version1', '-1', help="use VAPID spec Draft-01",
                        default=True, action="store_true")
    parser.add_argument('--json',  help="dump as json",
                        default=False, action="store_true")
    args = parser.parse_args()
    Vapid = Vapid01
    if args.version2:
        Vapid = Vapid02
<<<<<<< HEAD
    if not os.path.exists('private_key.pem'):
        print("No private_key.pem file found.")
        answer = None
        while answer not in ['y', 'n']:
            answer = input("Do you want me to create one for you? (Y/n)")
            if not answer:
                answer = 'y'
            answer = answer.lower()[0]
            if answer == 'n':
                print ("Sorry, can't do much for you then.")
                exit
            if answer == 'y':
                break
        Vapid().save_key('private_key.pem')
    vapid = Vapid('private_key.pem')
    if not os.path.exists('public_key.pem'):
        print("No public_key.pem file found. You'll need this to access "
              "the developer dashboard.")
        answer = None
        while answer not in ['y', 'n']:
            answer = input("Do you want me to create one for you? (Y/n)")
            if not answer:
                answer = 'y'
            answer = answer.lower()[0]
            if answer == 'y':
                vapid.save_public_key('public_key.pem')
=======
    if args.gen or not os.path.exists('private_key.pem'):
        if not args.gen:
            print("No private_key.pem file found.")
            answer = None
            while answer not in ['y', 'n']:
                answer = input("Do you want me to create one for you? (Y/n)")
                if not answer:
                    answer = 'y'
                answer = answer.lower()[0]
                if answer == 'n':
                    print ("Sorry, can't do much for you then.")
                    exit
        print("Generating private_key.pem")
        Vapid().save_key('private_key.pem')
    vapid = Vapid('private_key.pem')
    if args.gen or not os.path.exists('public_key.pem'):
        if not args.gen:
            print("No public_key.pem file found. You'll need this to access "
                  "the developer dashboard.")
            answer = None
            while answer not in ['y', 'n']:
                answer = input("Do you want me to create one for you? (Y/n)")
                if not answer:
                    answer = 'y'
                answer = answer.lower()[0]
                if answer == 'n':
                    print ("Exiting...")
                    exit
        print("Generating public_key.pem")
        vapid.save_public_key('public_key.pem')
>>>>>>> 142a0e5e
    claim_file = args.sign
    if claim_file:
        if not os.path.exists(claim_file):
            print("No {} file found.".format(claim_file))
            print("""
The claims file should be a JSON formatted file that holds the
information that describes you. There are three elements in the claims
file you'll need:

    "sub" This is your site's admin email address
          (e.g. "mailto:admin@example.com")
    "exp" This is the expiration time for the claim in seconds. If you don't
          have one, I'll add one that expires in 24 hours.

You're also welcome to add additional fields to the claims which could be
helpful for the Push Service operations team to pass along to your operations
team (e.g. "ami-id": "e-123456", "cust-id": "a3sfa10987"). Remember to keep
these values short to prevent some servers from rejecting the transaction due
to overly large headers. See https://jwt.io/introduction/ for details.

For example, a claims.json file could contain:

{"sub": "mailto:admin@example.com"}
""")
            exit
        try:
            claims = json.loads(open(claim_file).read())
            result = vapid.sign(claims)
        except Exception as exc:
            print("Crap, something went wrong: {}".format(repr(exc)))
            raise exc
        if args.json:
            print(json.dumps(result))
            return
        print("Include the following headers in your request:\n")
        for key, value in result.items():
            print("{}: {}\n".format(key, value))
        print("\n")

    token = args.validate
    if token:
        print("signed token for dashboard validation:\n")
        print(vapid.validate(token))
        print("\n")


if __name__ == '__main__':
    main()<|MERGE_RESOLUTION|>--- conflicted
+++ resolved
@@ -25,34 +25,6 @@
     Vapid = Vapid01
     if args.version2:
         Vapid = Vapid02
-<<<<<<< HEAD
-    if not os.path.exists('private_key.pem'):
-        print("No private_key.pem file found.")
-        answer = None
-        while answer not in ['y', 'n']:
-            answer = input("Do you want me to create one for you? (Y/n)")
-            if not answer:
-                answer = 'y'
-            answer = answer.lower()[0]
-            if answer == 'n':
-                print ("Sorry, can't do much for you then.")
-                exit
-            if answer == 'y':
-                break
-        Vapid().save_key('private_key.pem')
-    vapid = Vapid('private_key.pem')
-    if not os.path.exists('public_key.pem'):
-        print("No public_key.pem file found. You'll need this to access "
-              "the developer dashboard.")
-        answer = None
-        while answer not in ['y', 'n']:
-            answer = input("Do you want me to create one for you? (Y/n)")
-            if not answer:
-                answer = 'y'
-            answer = answer.lower()[0]
-            if answer == 'y':
-                vapid.save_public_key('public_key.pem')
-=======
     if args.gen or not os.path.exists('private_key.pem'):
         if not args.gen:
             print("No private_key.pem file found.")
@@ -83,7 +55,6 @@
                     exit
         print("Generating public_key.pem")
         vapid.save_public_key('public_key.pem')
->>>>>>> 142a0e5e
     claim_file = args.sign
     if claim_file:
         if not os.path.exists(claim_file):
