--- conflicted
+++ resolved
@@ -3,11 +3,7 @@
 
 from setuptools import setup, find_packages
 
-<<<<<<< HEAD
-__version__ = "1.8.3"
-=======
 __version__ = "1.9.0"
->>>>>>> 973a9cd2
 
 
 def read_from(file):
